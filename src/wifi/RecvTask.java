package wifi;

<<<<<<< HEAD
import java.nio.ByteBuffer;
import java.nio.ByteOrder;
=======
import java.util.Arrays;
>>>>>>> 7df64fe6
import java.util.Queue;
import java.util.concurrent.BlockingQueue;

import rf.RF;

/**
 * The RecvThread class is responsible for monitoring the network 
 * @author Nathan P
 *
 */
public class RecvTask implements Runnable {

	private static final String TAG = "RecvTask";
	
	RF mRF;
	short mHostAddr;
	BlockingQueue<Packet> mRecvData;
	Queue<Short> mRecvAck;
	NSyncClock mClock;
		
	// TODO lots of parameters. Builder pattern?
	public RecvTask(RF rf, NSyncClock clock, Queue<Short> recvAck, BlockingQueue<Packet> recvData, short hostAddr) {
		mRF = rf;
		mClock = clock;
		mRecvData = recvData;
		mRecvAck = recvAck;
		mHostAddr = hostAddr;
		Log.i(TAG, TAG + " initialized");
	}
	
	@Override
	public void run() {
		// TODO: a stopping mechanism
		// http://stackoverflow.com/questions/10961714/how-to-properly-stop-the-thread-in-java
		Log.i(TAG, "RecvThread running");
		while(true) {
			byte[] recvTrans = mRF.receive();
			Log.i(TAG, "RecvThread got a transmission");
			if(true || Packet.parseDest(recvTrans) == mHostAddr) { // Only consume packets sent to this host
				Packet packet = Packet.parse(recvTrans);
				int type = packet.getType();
				if(type == Packet.CTRL_ACK_CODE) {
					consumeAck(packet);
				} else if(type == Packet.CTRL_BEACON_CODE) {
					consumeBeacon(packet);
				} else if(type == Packet.CTRL_DATA_CODE) {
					consumeData(packet);
				}
			}
			
		}
	}
	
	private void consumeAck(Packet ackPack) {
		Log.i(TAG, "Consuming ACK packet");
		mRecvAck.add(ackPack.getSequenceNumber());
	}
	
	private void consumeBeacon(Packet beaconPacket) {
		Log.i(TAG, "Consuming B(E)ACON packet");
		mClock.consumeBacon(beaconPacket);
	}
	
	private void consumeData(Packet dataPacket) {
<<<<<<< HEAD
		Log.i(TAG, "Consuming DATA packet");
		byte[] data = dataPacket.getData();
		String str = "";
		for(int i=0; i < data.length; i++) {
			str += (char) data[i];
		}
		str+= dataPacket.getDestAddr();
		System.out.println(str);
=======
		Log.i(TAG, "Consuming DATA packet: " + dataPacket);
		Log.i(TAG, "Data: " + Arrays.toString(dataPacket.getData()));
>>>>>>> 7df64fe6
		try {
			// If space remains, add to end
			if(mRecvData.remainingCapacity() != 0) {
				mRecvData.put(dataPacket);
			// If queue is full, remove oldest element
			} else {
				mRecvData.take();
				mRecvData.put(dataPacket);
			}
		} catch(InterruptedException ex) {
			Log.e(TAG, "RevTask interrupted when blocking on the receive data queue");
		}
	}

}<|MERGE_RESOLUTION|>--- conflicted
+++ resolved
@@ -1,11 +1,8 @@
 package wifi;
 
-<<<<<<< HEAD
 import java.nio.ByteBuffer;
 import java.nio.ByteOrder;
-=======
 import java.util.Arrays;
->>>>>>> 7df64fe6
 import java.util.Queue;
 import java.util.concurrent.BlockingQueue;
 
@@ -70,7 +67,6 @@
 	}
 	
 	private void consumeData(Packet dataPacket) {
-<<<<<<< HEAD
 		Log.i(TAG, "Consuming DATA packet");
 		byte[] data = dataPacket.getData();
 		String str = "";
@@ -79,10 +75,9 @@
 		}
 		str+= dataPacket.getDestAddr();
 		System.out.println(str);
-=======
+
 		Log.i(TAG, "Consuming DATA packet: " + dataPacket);
 		Log.i(TAG, "Data: " + Arrays.toString(dataPacket.getData()));
->>>>>>> 7df64fe6
 		try {
 			// If space remains, add to end
 			if(mRecvData.remainingCapacity() != 0) {
