package wifi;

<<<<<<< HEAD
import java.util.HashMap;
=======
import java.nio.ByteBuffer;
import java.util.concurrent.atomic.AtomicLong;

import rf.RF;
>>>>>>> 5a5c7842

public class NSyncClock {
	
	private static final boolean DEBUG = LinkLayer.debugLevel > 0;
	private static final String TAG = "NSyncClock";
	
<<<<<<< HEAD
	// For keeping track of RTT times
	private HashMap<Integer, TimerWrapper> mTimers;
	
	public static final long NANO_SEC_PER_MS = 1000000L;
	
	public NSyncClock() {
		mTimers = new HashMap<Integer, TimerWrapper>();
=======
	public static final short BEACON_ADDR = (short) 0xFFFF;
	
	public static final long NANO_PER_MILLIS = 1000000L;
	public static final long NANO_PER_MICRO = 1000L;
	
	public static final long NANO_PER_CLOCK_UNIT = NANO_PER_MILLIS;
	public static final long CLOCK_UNIT_PER_MILLIS = 1;
	
	public static final long A_SLOT_TIME = RF.aSlotTime * CLOCK_UNIT_PER_MILLIS;
	public static final long CW_MIN = RF.aCWmin * CLOCK_UNIT_PER_MILLIS;
	public static final long CW_MAX = RF.aCWmax * CLOCK_UNIT_PER_MILLIS;
	
	/**
	 * Returns the slot length in nano seconds
	 * @return
	 */
	public static long getSlotTimeNano() {
		return A_SLOT_TIME * NANO_PER_CLOCK_UNIT;
	}
	
	//-------------------------------------------------------------------------
	// INSTANCE STUFF
	//-------------------------------------------------------------------------
	
	private final short mOurMAC;
	// Just in case another thread tries to play with these
	private AtomicLong mBeaconInterval;
	private AtomicLong mOffsetNano; // offset in nanoseconds
	
	public NSyncClock(short macDonalds) {
		mOurMAC = macDonalds;
		mBeaconInterval = new AtomicLong(-1L);
		mOffsetNano = new AtomicLong(0L);
	}
	
	/**
	 * Returns the time we should be using to compute elapsed time
	 * @return
	 */
	public long time() {
		return nanoTime();
>>>>>>> 5a5c7842
	}
	
	/**
	 * Mimicking the System.nanoTime() call but adds timer offset
	 * @return
	 */
	public long nanoTime() {
		return mOffsetNano.get() + System.nanoTime();
	}
	
	/**
	 * Mimicking the System.currentTimeMillis() call but adds timer offset
	 * @return
	 */
	public long currentTimeMillis() {
		return nanoTime() / NANO_PER_MILLIS;
	}
	
	public long getBeaconInterval() {
		return mBeaconInterval.get();
	}
	
	public long getBeaconIntervalNano() {
		return mBeaconInterval.get() * NANO_PER_CLOCK_UNIT;
	}
	
	public void setBeaconInterval(long clockUnits) {
		mBeaconInterval.set(clockUnits);
	}
	
	public Packet generateBeacon() {
		long time = nanoTime();
		byte[] data = ByteBuffer
						.allocate(Long.SIZE / 8)
						.putLong(time)
						.array();
		return new Packet(Packet.CTRL_BEACON_CODE, 
				Packet.BEACON_MAC, 
				mOurMAC, 
				data,
				data.length);
	}
	
	/**
	 * Updates the time in a beacon packet to the latest time.
	 * @param p
	 */
	public void updateBeacon(Packet p) {
		Log.i(TAG, "updating beacon packet");
		// TODO is this time in microseconds? milliseconds? nanoseconds?
		long time = nanoTime() / NANO_PER_MICRO;
		byte[] data = ByteBuffer
				.allocate(Long.SIZE / 8)
				.putLong(time)
				.array();
		p.setData(data);
	}
	
	public void consumeBacon(Packet p) {
		synchronized(mOffsetNano) {
			long ourTime = time(); // capture as soon as possible
			if(p.isBeacon()) {
				byte[] data = p.getData();
				long time = ByteBuffer.wrap(data).getLong();
				// TODO add estimated transfer time
				long difference = time - ourTime;
				// If their time is ahead of ours, roll ours forward to match
				if( difference > 0) {
					mOffsetNano.set(mOffsetNano.get() + difference); 
				}
			}
		}
	}
	
	public long ackWaitEst() {
		// TODO implement meeeeee!
		return 20L;
	}
	
<<<<<<< HEAD
	public void logTransmitTime(int packetHash, long time) {
		mTimers.put(packetHash, new TimerWrapper(time));
	}
	
	public long logRecvAckTime(int packetHash, long time, boolean deleteRecord) {
		long dur = mTimers.get(packetHash).start;
		if(deleteRecord)
			mTimers.remove(packetHash);
		return dur;
	}
	
=======
	//--------------------------------------------------------------------------
>>>>>>> 5a5c7842
	// REALLY REALLY IMPORTANT METHODS
	//--------------------------------------------------------------------------
	
	public static void dance() {
		int randInt = Utilities.random.nextInt(3);
		switch(randInt) {
		case 0:
			Log.i(TAG, "I'm doin' this tonight, / " +
					"You're probably gonna start a fight. / " +
					"I know this can't be right. ");
			break;
		case 1:
			Log.i(TAG, "It's tearin' up my heart when I'm with you / " +
						"But when we are apart, I feel it too / " +
						"And no matter what I do, I feel the pain / " +
						"with or without you");
			break;
		case 2:
			Log.i(TAG, "Thank God it's Friday night and I / " +
						"just-just-just-just-juuuuuuust got paid / " +
						"yeah, ohh...");
			break;
			
		}
	}
	
	private class TimerWrapper {
		public long start;
		public long end;
		
		public TimerWrapper(long startTime) {
			start = startTime;
		}
	}
}<|MERGE_RESOLUTION|>--- conflicted
+++ resolved
@@ -1,28 +1,21 @@
 package wifi;
 
-<<<<<<< HEAD
 import java.util.HashMap;
-=======
 import java.nio.ByteBuffer;
 import java.util.concurrent.atomic.AtomicLong;
 
 import rf.RF;
->>>>>>> 5a5c7842
 
 public class NSyncClock {
 	
 	private static final boolean DEBUG = LinkLayer.debugLevel > 0;
 	private static final String TAG = "NSyncClock";
-	
-<<<<<<< HEAD
+
 	// For keeping track of RTT times
 	private HashMap<Integer, TimerWrapper> mTimers;
 	
 	public static final long NANO_SEC_PER_MS = 1000000L;
 	
-	public NSyncClock() {
-		mTimers = new HashMap<Integer, TimerWrapper>();
-=======
 	public static final short BEACON_ADDR = (short) 0xFFFF;
 	
 	public static final long NANO_PER_MILLIS = 1000000L;
@@ -34,7 +27,7 @@
 	public static final long A_SLOT_TIME = RF.aSlotTime * CLOCK_UNIT_PER_MILLIS;
 	public static final long CW_MIN = RF.aCWmin * CLOCK_UNIT_PER_MILLIS;
 	public static final long CW_MAX = RF.aCWmax * CLOCK_UNIT_PER_MILLIS;
-	
+		
 	/**
 	 * Returns the slot length in nano seconds
 	 * @return
@@ -53,6 +46,7 @@
 	private AtomicLong mOffsetNano; // offset in nanoseconds
 	
 	public NSyncClock(short macDonalds) {
+		mTimers = new HashMap<Integer, TimerWrapper>();
 		mOurMAC = macDonalds;
 		mBeaconInterval = new AtomicLong(-1L);
 		mOffsetNano = new AtomicLong(0L);
@@ -64,7 +58,6 @@
 	 */
 	public long time() {
 		return nanoTime();
->>>>>>> 5a5c7842
 	}
 	
 	/**
@@ -144,7 +137,6 @@
 		return 20L;
 	}
 	
-<<<<<<< HEAD
 	public void logTransmitTime(int packetHash, long time) {
 		mTimers.put(packetHash, new TimerWrapper(time));
 	}
@@ -155,10 +147,8 @@
 			mTimers.remove(packetHash);
 		return dur;
 	}
-	
-=======
+
 	//--------------------------------------------------------------------------
->>>>>>> 5a5c7842
 	// REALLY REALLY IMPORTANT METHODS
 	//--------------------------------------------------------------------------
 	
